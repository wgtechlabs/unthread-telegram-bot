--- conflicted
+++ resolved
@@ -371,13 +371,8 @@
 export async function handlePrivateMessage(ctx) {
     try {
         // Log information about the private message
-<<<<<<< HEAD
         logger.info('Processing private message', {
             telegramUserId: ctx.from?.id,
-=======
-        LogEngine.info('Processing private message', {
-            userId: ctx.from?.id,
->>>>>>> 2ed7deeb
             username: ctx.from?.username,
             firstName: ctx.from?.first_name,
             lastName: ctx.from?.last_name,
